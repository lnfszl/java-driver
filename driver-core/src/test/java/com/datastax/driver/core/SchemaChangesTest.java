--- conflicted
+++ resolved
@@ -9,6 +9,7 @@
 import org.testng.annotations.*;
 
 import com.datastax.driver.core.utils.Bytes;
+import com.datastax.driver.core.utils.CassandraVersion;
 
 import static com.datastax.driver.core.Assertions.assertThat;
 
@@ -64,40 +65,38 @@
                 .isNull();
     }
 
-<<<<<<< HEAD
-    @Test(groups = "short")
-    public void should_notify_of_udt_creation() {
-        session.execute("CREATE TYPE ks.type1(i int)");
+    @Test(groups = "short", dataProvider = "existingKeyspaceName")
+    @CassandraVersion(major = 2.1)
+    public void should_notify_of_udt_creation(String keyspace) {
+        session.execute(String.format("CREATE TYPE %s.type1(i int)", keyspace));
 
         for (Metadata m : metadatas)
-            assertThat(m.getKeyspace("ks").getUserType("type1"))
+            assertThat(m.getKeyspace(keyspace).getUserType("type1"))
                 .isNotNull();
     }
 
-    @Test(groups = "short")
-    public void should_notify_of_udt_update() {
-        session.execute("CREATE TYPE ks.type1(i int)");
-        session.execute("ALTER TYPE ks.type1 ADD j int");
+    @Test(groups = "short", dataProvider = "existingKeyspaceName")
+    @CassandraVersion(major = 2.1)
+    public void should_notify_of_udt_update(String keyspace) {
+        session.execute(String.format("CREATE TYPE %s.type1(i int)", keyspace));
+        session.execute(String.format("ALTER TYPE %s.type1 ADD j int", keyspace));
 
         for (Metadata m : metadatas)
-            assertThat(m.getKeyspace("ks").getUserType("type1").getFieldType("j"))
+            assertThat(m.getKeyspace(keyspace).getUserType("type1").getFieldType("j"))
                 .isNotNull();
     }
 
-    @Test(groups = "short")
-    public void should_notify_of_udt_drop() {
-        session.execute("CREATE TYPE ks.type1(i int)");
-        session.execute("DROP TYPE ks.type1");
+    @Test(groups = "short", dataProvider = "existingKeyspaceName")
+    @CassandraVersion(major = 2.1)
+    public void should_notify_of_udt_drop(String keyspace) {
+        session.execute(String.format("CREATE TYPE %s.type1(i int)", keyspace));
+        session.execute(String.format("DROP TYPE %s.type1", keyspace));
 
         for (Metadata m : metadatas)
-            assertThat(m.getKeyspace("ks").getUserType("type1"))
+            assertThat(m.getKeyspace(keyspace).getUserType("type1"))
                 .isNull();
     }
 
-    @Test(groups = "short")
-    public void should_notify_of_keyspace_creation() {
-        session.execute("CREATE KEYSPACE ks2 WITH replication = {'class': 'SimpleStrategy', 'replication_factor': 1}");
-=======
     @DataProvider(name = "newKeyspaceName")
     public static Object[][] newKeyspaceName() {
         return new Object[][]{ { "ks2" }, { "\"CaseSensitive2\"" } };
@@ -106,7 +105,6 @@
     @Test(groups = "short", dataProvider = "newKeyspaceName")
     public void should_notify_of_keyspace_creation(String keyspace) {
         session.execute(String.format("CREATE KEYSPACE %s WITH replication = {'class': 'SimpleStrategy', 'replication_factor': 1}", keyspace));
->>>>>>> 46231450
 
         for (Metadata m : metadatas)
             assertThat(m.getKeyspace(keyspace))
@@ -145,25 +143,15 @@
 
     @AfterMethod(groups = "short")
     public void cleanup() {
-<<<<<<< HEAD
-        try {
-            session.execute("DROP TABLE IF EXISTS ks.table1");
-        } catch(InvalidQueryException ex) {}
-        try {
-            session.execute("DROP TYPE IF EXISTS ks.type1");
-        } catch(InvalidQueryException ex) {}
-        try {
-            session.execute("DROP KEYSPACE IF EXISTS ks2");
-        } catch(InvalidQueryException ex) {}
-=======
         ListenableFuture<List<ResultSet>> f = Futures.successfulAsList(Lists.newArrayList(
             session.executeAsync("DROP TABLE ks.table1"),
             session.executeAsync("DROP TABLE \"CaseSensitive\".table1"),
+            session.executeAsync("DROP TYPE ks.type1"),
+            session.executeAsync("DROP TYPE \"CaseSensitive\".type1"),
             session.executeAsync("DROP KEYSPACE ks2"),
             session.executeAsync("DROP KEYSPACE \"CaseSensitive2\"")
         ));
         Futures.getUnchecked(f);
->>>>>>> 46231450
     }
 
     @AfterClass(groups = "short")
