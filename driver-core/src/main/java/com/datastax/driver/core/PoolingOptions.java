--- conflicted
+++ resolved
@@ -296,7 +296,37 @@
     }
 
     /**
-<<<<<<< HEAD
+     * Returns the heart beat interval, after which a message is sent on an idle connection to make sure it's still alive.
+     * @return the interval.
+     */
+    public int getHeartbeatIntervalSeconds() {
+        return heartbeatIntervalSeconds;
+    }
+
+    /**
+     * Sets the heart beat interval, after which a message is sent on an idle connection to make sure it's still alive.
+     * <p>
+     * This is an application-level keep-alive, provided for convenience since adjusting the TCP keep-alive might not be
+     * practical in all environments.
+     * <p>
+     * This option should be set higher than {@link SocketOptions#getReadTimeoutMillis()}.
+     * <p>
+     * The default value for this option is 30 seconds.
+     *
+     * @param heartbeatIntervalSeconds the new value in seconds. If set to 0, it will disable the feature.
+     * @return this {@code PoolingOptions}
+     *
+     * @throws IllegalArgumentException if the interval is negative.
+     */
+    public PoolingOptions setHeartbeatIntervalSeconds(int heartbeatIntervalSeconds) {
+        if (poolTimeoutMillis < 0)
+            throw new IllegalArgumentException("Heartbeat interval must be positive");
+
+        this.heartbeatIntervalSeconds = heartbeatIntervalSeconds;
+        return this;
+    }
+
+    /**
      * Returns the maximum number of requests per host.
      * <p>
      * This option is only used with {@code ProtocolVersion#V3} or above.
@@ -345,35 +375,6 @@
             default:
                 throw new IllegalArgumentException("Cannot set max requests per host for " + distance + " hosts");
         }
-=======
-     * Returns the heart beat interval, after which a message is sent on an idle connection to make sure it's still alive.
-     * @return the interval.
-     */
-    public int getHeartbeatIntervalSeconds() {
-        return heartbeatIntervalSeconds;
-    }
-
-    /**
-     * Sets the heart beat interval, after which a message is sent on an idle connection to make sure it's still alive.
-     * <p>
-     * This is an application-level keep-alive, provided for convenience since adjusting the TCP keep-alive might not be
-     * practical in all environments.
-     * <p>
-     * This option should be set higher than {@link SocketOptions#getReadTimeoutMillis()}.
-     * <p>
-     * The default value for this option is 30 seconds.
-     *
-     * @param heartbeatIntervalSeconds the new value in seconds. If set to 0, it will disable the feature.
-     * @return this {@code PoolingOptions}
-     *
-     * @throws IllegalArgumentException if the interval is negative.
-     */
-    public PoolingOptions setHeartbeatIntervalSeconds(int heartbeatIntervalSeconds) {
-        if (poolTimeoutMillis < 0)
-            throw new IllegalArgumentException("Heartbeat interval must be positive");
-
-        this.heartbeatIntervalSeconds = heartbeatIntervalSeconds;
->>>>>>> 0b2a9813
         return this;
     }
 
